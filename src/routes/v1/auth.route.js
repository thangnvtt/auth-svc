const express = require('express');
const validate = require('../../middlewares/validate');
const authValidation = require('../../validations/auth.validation');
const authController = require('../../controllers/auth.controller');
const auth = require('../../middlewares/auth');

const router = express.Router();

router.post('/register', validate(authValidation.register), authController.register);
router.post('/login', validate(authValidation.login), authController.login);
router.post('/logout', validate(authValidation.logout), authController.logout);
router.post('/refresh-tokens', validate(authValidation.refreshTokens), authController.refreshTokens);
router.post('/forgot-password', validate(authValidation.forgotPassword), authController.forgotPassword);
router.post('/reset-password', validate(authValidation.resetPassword), authController.resetPassword);
router.post(
  '/verification-email',
  auth('verifyEmail'),
  validate(authValidation.verificationEmail),
  authController.verificationEmail
);
router.post('/verify-email', validate(authValidation.verifyEmail), authController.verifyEmail);

module.exports = router;

/**
 * @swagger
 * tags:
 *   name: Auth
 *   description: Authentication
 */

/**
 * @swagger
 * /auth/register:
 *   post:
 *     summary: Register as user
 *     tags: [Auth]
 *     requestBody:
 *       required: true
 *       content:
 *         application/json:
 *           schema:
 *             type: object
 *             required:
 *               - name
 *               - email
 *               - password
 *             properties:
 *               name:
 *                 type: string
 *               email:
 *                 type: string
 *                 format: email
 *                 description: must be unique
 *               password:
 *                 type: string
 *                 format: password
 *                 minLength: 8
 *                 description: At least one number and one letter
 *             example:
 *               name: fake name
 *               email: fake@example.com
 *               password: password1
 *     responses:
 *       "201":
 *         description: Created
 *         content:
 *           application/json:
 *             schema:
 *               type: object
 *               properties:
 *                 user:
 *                   $ref: '#/components/schemas/User'
 *                 tokens:
 *                   $ref: '#/components/schemas/AuthTokens'
 *       "400":
 *         $ref: '#/components/responses/DuplicateEmail'
 */

/**
 * @swagger
 * /auth/login:
 *   post:
 *     summary: Login
 *     tags: [Auth]
 *     requestBody:
 *       required: true
 *       content:
 *         application/json:
 *           schema:
 *             type: object
 *             required:
 *               - email
 *               - password
 *             properties:
 *               email:
 *                 type: string
 *                 format: email
 *               password:
 *                 type: string
 *                 format: password
 *             example:
 *               email: fake@example.com
 *               password: password1
 *     responses:
 *       "200":
 *         description: OK
 *         content:
 *           application/json:
 *             schema:
 *               type: object
 *               properties:
 *                 user:
 *                   $ref: '#/components/schemas/User'
 *                 tokens:
 *                   $ref: '#/components/schemas/AuthTokens'
 *       "401":
 *         description: Invalid email or password
 *         content:
 *           application/json:
 *             schema:
 *               $ref: '#/components/schemas/Error'
 *             example:
 *               code: 401
 *               message: Invalid email or password
 */

/**
 * @swagger
 * /auth/logout:
 *   post:
 *     summary: Logout
 *     tags: [Auth]
 *     requestBody:
 *       required: true
 *       content:
 *         application/json:
 *           schema:
 *             type: object
 *             required:
 *               - refreshToken
 *             properties:
 *               refreshToken:
 *                 type: string
 *             example:
 *               refreshToken: eyJhbGciOiJIUzI1NiIsInR5cCI6IkpXVCJ9.eyJzdWIiOiI1ZWJhYzUzNDk1NGI1NDEzOTgwNmMxMTIiLCJpYXQiOjE1ODkyOTg0ODQsImV4cCI6MTU4OTMwMDI4NH0.m1U63blB0MLej_WfB7yC2FTMnCziif9X8yzwDEfJXAg
 *     responses:
 *       "204":
 *         description: No content
 *       "404":
 *         $ref: '#/components/responses/NotFound'
 */

/**
 * @swagger
 * /auth/refresh-tokens:
 *   post:
 *     summary: Refresh auth tokens
 *     tags: [Auth]
 *     requestBody:
 *       required: true
 *       content:
 *         application/json:
 *           schema:
 *             type: object
 *             required:
 *               - refreshToken
 *             properties:
 *               refreshToken:
 *                 type: string
 *             example:
 *               refreshToken: eyJhbGciOiJIUzI1NiIsInR5cCI6IkpXVCJ9.eyJzdWIiOiI1ZWJhYzUzNDk1NGI1NDEzOTgwNmMxMTIiLCJpYXQiOjE1ODkyOTg0ODQsImV4cCI6MTU4OTMwMDI4NH0.m1U63blB0MLej_WfB7yC2FTMnCziif9X8yzwDEfJXAg
 *     responses:
 *       "200":
 *         description: OK
 *         content:
 *           application/json:
 *             schema:
 *               $ref: '#/components/schemas/AuthTokens'
 *       "401":
 *         $ref: '#/components/responses/Unauthorized'
 */

/**
 * @swagger
 * /auth/forgot-password:
 *   post:
 *     summary: Forgot password
 *     description: An email will be sent to reset password.
 *     tags: [Auth]
 *     requestBody:
 *       required: true
 *       content:
 *         application/json:
 *           schema:
 *             type: object
 *             required:
 *               - email
 *             properties:
 *               email:
 *                 type: string
 *                 format: email
 *             example:
 *               email: fake@example.com
 *     responses:
 *       "204":
 *         description: No content
 *       "404":
 *         $ref: '#/components/responses/NotFound'
 */

/**
 * @swagger
<<<<<<< HEAD
 * /auth/reset-password:
 *   post:
 *     summary: Reset password
 *     tags: [Auth]
 *     parameters:
 *       - in: query
 *         name: token
 *         required: true
 *         schema:
 *           type: string
 *         description: The reset password token
 *     requestBody:
 *       required: true
 *       content:
 *         application/json:
 *           schema:
 *             type: object
 *             required:
 *               - password
 *             properties:
 *               password:
 *                 type: string
 *                 format: password
 *                 minLength: 8
 *                 description: At least one number and one letter
 *             example:
 *               password: password1
 *     responses:
 *       "204":
 *         description: No content
 *       "401":
 *         description: Password reset failed
 *         content:
 *           application/json:
 *             schema:
 *               $ref: '#/components/schemas/Error'
 *             example:
 *               code: 401
 *               message: Password reset failed
=======
 * path:
 *  /auth/reset-password:
 *    post:
 *      summary: Reset password
 *      tags: [Auth]
 *      parameters:
 *        - in: query
 *          name: token
 *          required: true
 *          schema:
 *            type: string
 *          description: The reset password token
 *      requestBody:
 *        required: true
 *        content:
 *          application/json:
 *            schema:
 *              type: object
 *              required:
 *                - password
 *              properties:
 *                password:
 *                  type: string
 *                  format: password
 *                  minLength: 8
 *                  description: At least one number and one letter
 *              example:
 *                password: password1
 *      responses:
 *        "204":
 *          description: No content
 *        "401":
 *          description: Password reset failed
 *          content:
 *            application/json:
 *              schema:
 *                $ref: '#/components/schemas/Error'
 *              example:
 *                code: 401
 *                message: Password reset failed
 */

/**
 * @swagger
 * path:
 *  /auth/verification-email:
 *    post:
 *      summary: verification-email Email
 *      description: An email will be sent to verify email.
 *      tags: [Auth]
 *      security:
 *        - bearerAuth: []
 *      requestBody:
 *        required: true
 *        content:
 *          application/json:
 *            schema:
 *              type: object
 *              required:
 *                - email
 *              properties:
 *                email:
 *                  type: string
 *                  format: email
 *              example:
 *                email: fake@example.com
 *      responses:
 *        "204":
 *          description: No content
 *        "404":
 *          $ref: '#/components/responses/NotFound'
 */

/**
 * @swagger
 * path:
 *  /auth/verify-email:
 *    post:
 *      summary: verify email
 *      tags: [Auth]
 *      parameters:
 *        - in: query
 *          name: token
 *          required: true
 *          schema:
 *            type: string
 *          description: The verify email token
 *      responses:
 *        "204":
 *          description: No content
 *        "401":
 *          description: verify email failed
 *          content:
 *            application/json:
 *              schema:
 *                $ref: '#/components/schemas/Error'
 *              example:
 *                code: 401
 *                message: verify email failed
>>>>>>> bac7cb30
 */<|MERGE_RESOLUTION|>--- conflicted
+++ resolved
@@ -211,7 +211,6 @@
 
 /**
  * @swagger
-<<<<<<< HEAD
  * /auth/reset-password:
  *   post:
  *     summary: Reset password
@@ -251,47 +250,6 @@
  *             example:
  *               code: 401
  *               message: Password reset failed
-=======
- * path:
- *  /auth/reset-password:
- *    post:
- *      summary: Reset password
- *      tags: [Auth]
- *      parameters:
- *        - in: query
- *          name: token
- *          required: true
- *          schema:
- *            type: string
- *          description: The reset password token
- *      requestBody:
- *        required: true
- *        content:
- *          application/json:
- *            schema:
- *              type: object
- *              required:
- *                - password
- *              properties:
- *                password:
- *                  type: string
- *                  format: password
- *                  minLength: 8
- *                  description: At least one number and one letter
- *              example:
- *                password: password1
- *      responses:
- *        "204":
- *          description: No content
- *        "401":
- *          description: Password reset failed
- *          content:
- *            application/json:
- *              schema:
- *                $ref: '#/components/schemas/Error'
- *              example:
- *                code: 401
- *                message: Password reset failed
  */
 
 /**
@@ -351,5 +309,4 @@
  *              example:
  *                code: 401
  *                message: verify email failed
->>>>>>> bac7cb30
  */